--- conflicted
+++ resolved
@@ -1,13 +1,14 @@
 # Changelog for TransferBench
 
-<<<<<<< HEAD
-Full documentation for TransferBench is available at
+Documentation for TransferBench is available at
 [https://rocm.docs.amd.com/projects/TransferBench](https://rocm.docs.amd.com/projects/TransferBench).
-=======
+
+
 ## v1.34
-### Added
-- Set GPU_KERNEL=3 to default for gfx942
->>>>>>> 004710fb
+
+### Additions
+
+* Set `GPU_KERNEL=3` as default for gfx942
 
 ## v1.33
 
