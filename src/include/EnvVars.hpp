--- conflicted
+++ resolved
@@ -116,19 +116,14 @@
   EnvVars()
   {
     int maxSharedMemBytes = 0;
-#if !defined(__NVCC__)
     HIP_CALL(hipDeviceGetAttribute(&maxSharedMemBytes,
                                    hipDeviceAttributeMaxSharedMemoryPerMultiprocessor, 0));
-<<<<<<< HEAD
-#endif
-=======
 #if !defined(__NVCC__)
     int defaultSharedMemBytes = maxSharedMemBytes / 2 + 1;
 #else
     int defaultSharedMemBytes = 0;
 #endif
 
->>>>>>> 00de1282
     int numDeviceCUs = 0;
     HIP_CALL(hipDeviceGetAttribute(&numDeviceCUs, hipDeviceAttributeMultiprocessorCount, 0));
 
