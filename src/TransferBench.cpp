--- conflicted
+++ resolved
@@ -544,20 +544,6 @@
             }
 
             // Check that engine Id exists between agents
-<<<<<<< HEAD
-            uint32_t engineIdMask = 0;
-            HSA_CHECK(hsa_amd_memory_copy_engine_status(transfer->dstAgent,
-                                                        transfer->srcAgent,
-                                                        &engineIdMask));
-            transfer->sdmaEngineId = (hsa_amd_sdma_engine_id_t)(1U << transfer->exeSubIndex);
-            if (!(transfer->sdmaEngineId & engineIdMask))
-            {
-              printf("[ERROR] DMA executor %d.%d does not exist or cannot copy between source %s to destination %s\n",
-                     transfer->srcExeIndex, transfer->exeSubIndex,
-                     transfer->SrcToStr().c_str(),
-                     transfer->DstToStr().c_str());
-              exit(1);
-=======
             if (useTargetDma) {
               uint32_t engineIdMask = 0;
               HSA_CHECK(hsa_amd_memory_copy_engine_status(transfer->dstAgent,
@@ -572,7 +558,6 @@
                        transfer->DstToStr().c_str());
                 exit(1);
               }
->>>>>>> 600cf131
             }
 #endif
           }
